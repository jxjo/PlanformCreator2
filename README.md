--- conflicted
+++ resolved
@@ -299,23 +299,18 @@
 pip3 install pyqtgraph 
 pip3 install termcolor
 pip3 install ezdxf
-<<<<<<< HEAD
-```
-
+```
 and Run
 
 ```
 python3 PlanformCreator2.py
 ```
 
-
 #### Windows and Linux using a virtual environment
 
 If you are are running other python applications on your PC, it is recommended to create a virtual environment for the PlanformCreator2 not to influence the other installations with the additional PC2 modules.
 
 Install
-=======
->>>>>>> d0ef6cce
 
 ```
 # change to the PC2 directory
